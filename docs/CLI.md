--- conflicted
+++ resolved
@@ -1,15 +1,9 @@
 # Run Parameters
 
-<<<<<<< HEAD
 QaPyTest adds a set of useful CLI options to `pytest` for generating an HTML
 report and controlling the behavior of loading environment variables from
 a `.env` file. When browser automation is used, additional Playwright options
 become available.
-=======
-QaPyTest adds a set of useful CLI options to `pytest` for generating an HTML report and controlling
-the behavior of loading environment variables from a `.env` file. When browser automation is used,
-additional Playwright options become available.
->>>>>>> 81d296cc
 
 Below are the available options, their purpose, and usage examples.
 
@@ -17,7 +11,6 @@
 
 ### QaPyTest Options
 
-<<<<<<< HEAD
 - **`--env-file [PATH]`** : path to a `.env` file with environment variables
   (by default it will try to load `./.env` if it exists).
 - **`--env-override`** : if set, values from `.env` will override existing
@@ -32,6 +25,7 @@
   in the HTML; larger files will be truncated (default is unlimited).
 
 ### Behavior with `.env`
+### Behavior with `.env`
 
 - If the `--env-file` option is not provided, the plugin will try to load
   `.env` in the working directory.
@@ -44,25 +38,6 @@
 The `.env` format is plain: `KEY=VALUE`. Comments and empty lines are ignored.
 
 #### Usage examples (env)
-=======
-- **`--env-file [PATH]`** : path to a `.env` file with environment variables (by default it will try to load `./.env` if it exists).
-- **`--env-override`** : if set, values from `.env` will override existing environment variables.
-- **`--report-html [PATH]`** : create a self-contained HTML report; optionally specify a path (default — `./report.html`).
-- **`--report-title NAME`** : set the HTML report title (default — "QAPyTest Report").
-- **`--report-theme {light,dark,auto}`** : set the report theme: `light`, `dark`, or `auto` (default).
-- **`--max-attachment-bytes N`** : maximum attachment size (in bytes) to embed in the HTML; larger files will be truncated (default is unlimited).
-
-### Behavior with `.env`
-
-- If the `--env-file` option is not provided, the plugin will try to load `.env` in the working directory.
-- If `--env-file=PATH` is specified, the plugin will load variables from that file.
-- If `--env-override` is set, values from `.env` will overwrite existing environment variables.
-  Otherwise existing values are preserved and `.env` only supplements missing ones.
-
-The `.env` format is plain: `KEY=VALUE`. Comments and empty lines are ignored.
-
-#### Usage examples
->>>>>>> 81d296cc
 
 ```bash
 pytest --env-file
@@ -84,19 +59,12 @@
 
 QaPyTest includes pytest-playwright, which adds these additional CLI options:
 
-<<<<<<< HEAD
 - **`--browser {chromium,firefox,webkit}`** : browser to use for tests
   (default: chromium).
 - **`--headed`** : run tests in headed mode (show browser window).
 - **`--browser-channel CHANNEL`** : browser channel to use (chrome, msedge, etc.).
 - **`--slowmo MILLISECONDS`** : slow down operations by the specified amount
   of milliseconds.
-=======
-- **`--browser {chromium,firefox,webkit}`** : browser to use for tests (default: chromium).
-- **`--headed`** : run tests in headed mode (show browser window).
-- **`--browser-channel CHANNEL`** : browser channel to use (chrome, msedge, etc.).
-- **`--slowmo MILLISECONDS`** : slow down operations by the specified amount of milliseconds.
->>>>>>> 81d296cc
 - **`--device DEVICE`** : device name to emulate.
 - **`--video {on,off,retain-on-failure}`** : record videos for tests.
 - **`--screenshot {on,off,only-on-failure}`** : capture screenshots.
@@ -190,4 +158,21 @@
        --report-title="Browser Automation Tests" \
        --report-theme=auto \
        --log-level=INFO
+```
+
+### Complete example with all features
+
+```bash
+# Comprehensive test run with browser automation
+pytest --env-file=.env \
+       --browser chromium \
+       --headed \
+       --video retain-on-failure \
+       --screenshot only-on-failure \
+       --tracing retain-on-failure \
+       --output test-results \
+       --report-html=reports/browser-tests.html \
+       --report-title="Browser Automation Tests" \
+       --report-theme=auto \
+       --log-level=INFO
 ```