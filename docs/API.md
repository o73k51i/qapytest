--- conflicted
+++ resolved
@@ -1,24 +1,24 @@
 # API documentation `QaPyTest`
 
-<<<<<<< HEAD
 This document describes the public APIs exported by the `QaPyTest` package
 intended for use in tests. All examples are short usage snippets.
 
-- [Integration clients](#integration-clients)
-  - [HttpClient](#httpclient)
-  - [GraphQLClient](#graphqlclient)
-  - [SqlClient](#sqlclient)
-  - [RedisClient](#redisclient)
-- [Browser automation](#browser-automation)
-  - [playwright integration](#playwright-integration)
-- [Test data generation](#test-data-generation)
-  - [Faker](#faker)
-- [JSONSchema Validation](#json-schema-validation)
-  - [validation_json](#validate_json)
-- [Test organization helpers](#test-organization-helpers)
-  - [step](#step)
-  - [soft_assert](#soft-assertion)
-  - [attach](#attach)
+- [API documentation `QaPyTest`](#api-documentation-qapytest)
+  - [Integration clients](#integration-clients)
+    - [`HttpClient`](#httpclient)
+    - [`GraphQLClient`](#graphqlclient)
+    - [`SqlClient`](#sqlclient)
+    - [`RedisClient`](#redisclient)
+  - [Browser automation](#browser-automation)
+    - [`playwright integration`](#playwright-integration)
+  - [Test data generation](#test-data-generation)
+    - [`Faker`](#faker)
+  - [JSON Schema Validation](#json-schema-validation)
+    - [`validate_json`](#validate_json)
+  - [Test organization helpers](#test-organization-helpers)
+    - [step](#step)
+    - [soft assertion](#soft-assertion)
+    - [attach](#attach)
 
 ## Integration clients
 
@@ -27,42 +27,6 @@
 - Signature:
 
 ```text
-=======
-This document describes the public APIs exported by the `QaPyTest` package intended for use in tests. All examples are short usage snippets.
-
-## [Integration clients](#clients)
-
-- [`HttpClient`](#httpclient) — HTTP client
-- [`GraphQLClient`](#graphqlclient) — GraphQL client
-- [`SqlClient`](#sqlclient) — SQL client
-- [`RedisClient`](#redisclient) — Redis client
-
-## [Browser automation](#browser-automation)
-
-- [`playwright integration`](#playwright-integration) — Browser automation
-
-## [Data generation](#test-data-generation)
-
-- [`Faker`](#faker) — Test data generation
-
-## [Validation](#json-schema-validation)
-
-- [`validation_json`](#validate_json) - validation JSONSChema
-
-## [Test organization](#test-organization-helpers)
-
-- [`step(message)`](#stepmessage-str) — context manager for structuring tests
-- [`soft_assert(condition, label, details)`](#soft_assertcondition-label-detailsnone) — soft assertion that does not stop the test
-- [`attach(data, label, mime)`](#attachdata-label-mimenone) — add attachments to reports
-- [`validate_json(data, schema, schema_path, message, strict)`](#validate_json) — JSON schema validation with soft-assert support
-
-## Clients
-
-### `HttpClient`
-- Signature:
-
-```
->>>>>>> 81d296cc
 HttpClient(
   base_url: str = "",
   headers: dict[str, str] | None = None,
@@ -78,7 +42,6 @@
 ) — subclass of `httpx.Client`
 ```
 
-<<<<<<< HEAD
 - Description: full-featured HTTP client with automatic request/response
   logging and sensitive data masking
 - Logging: automatically logs requests, responses, durations and status codes
@@ -89,12 +52,6 @@
 - Features: context manager support, automatic suppression of internal
   httpx/httpcore loggers, sensitive data masking, optional request/response
   logging
-=======
-- Description: full-featured HTTP client with automatic request/response logging and sensitive data masking
-- Logging: automatically logs requests, responses, durations and status codes via the logger specified by `name_logger` parameter (default: `HttpClient`) when `enable_log=True`
-- Methods: all `httpx.Client` methods (`get`, `post`, `put`, `delete`, `patch`, `request`)
-- Features: context manager support, automatic suppression of internal httpx/httpcore loggers, sensitive data masking, optional request/response logging
->>>>>>> 81d296cc
 - Example:
 
 ```python
@@ -108,6 +65,9 @@
     mask_sensitive_data=True,
     name_logger="HttpClient",  # Custom logger name (default: "HttpClient")
     enable_log=True  # Enable automatic request/response logging (default)
+    mask_sensitive_data=True,
+    name_logger="HttpClient",  # Custom logger name (default: "HttpClient")
+    enable_log=True  # Enable automatic request/response logging (default)
 )
 response = client.get("/posts/1")
 assert response.status_code == 200
@@ -119,22 +79,23 @@
 )
 response = silent_client.get("/data")
 
+# Disable logging for high-volume requests
+silent_client = HttpClient(
+    base_url="https://api.example.com",
+    enable_log=False  # Disable automatic logging
+)
+response = silent_client.get("/data")
+
 # Context manager support
 with HttpClient(base_url="https://api.example.com") as client:
   response = client.post("/auth/login", json={"username": "test"})
 ```
 
 ### `GraphQLClient`
-<<<<<<< HEAD
-
-- Signature:
-
-```text
-=======
-- Signature: 
- 
-```
->>>>>>> 81d296cc
+
+- Signature:
+
+```text
 GraphQLClient(
   endpoint_url: str,
   headers: dict[str, str] | None = None,
@@ -150,7 +111,6 @@
 ) — subclass of httpx.Client
 ```
 
-<<<<<<< HEAD
 - Description: specialized client for GraphQL APIs with automatic logging of
   requests and responses and sensitive data masking
 - Logging: records GraphQL queries, variables, response time and status via
@@ -160,24 +120,21 @@
   - `execute(query: str, variables: dict | None = None) -> httpx.Response`
 - Features: automatic POST request formation, variable logging, headers
   support, sensitive data masking, optional request/response logging
-=======
-- Description: specialized client for GraphQL APIs with automatic logging of requests and responses and sensitive data masking
-- Logging: records GraphQL queries, variables, response time and status via the logger specified by `name_logger` parameter (default: `GraphQLClient`) when `enable_log=True`
-- Methods:
-  - `execute(query: str, variables: dict | None = None) -> httpx.Response`
-- Features: automatic POST request formation, variable logging, headers support, sensitive data masking, optional request/response logging
->>>>>>> 81d296cc
 - Example:
 
 ```python
 from qapytest import GraphQLClient
 
+# Client with automatic logging enabled
 # Client with automatic logging enabled
 client = GraphQLClient(
   endpoint_url="https://spacex-production.up.railway.app/",
   headers={"Authorization": "Bearer token"},
   verify=True,
   timeout=15.0,
+  mask_sensitive_data=True,
+  name_logger="GraphQLClient",  # Custom logger name (default: "GraphQLClient")
+  enable_log=True  # Enable automatic request/response logging (default)
   mask_sensitive_data=True,
   name_logger="GraphQLClient",  # Custom logger name (default: "GraphQLClient")
   enable_log=True  # Enable automatic request/response logging (default)
@@ -200,11 +157,16 @@
   endpoint_url="https://api.example.com/graphql",
   enable_log=False  # Disable automatic logging
 )
+
+# Client without logging for high-frequency queries
+silent_client = GraphQLClient(
+  endpoint_url="https://api.example.com/graphql",
+  enable_log=False  # Disable automatic logging
+)
 ```
 
 ### `SqlClient`
 
-<<<<<<< HEAD
 - Signature:
 
 ```text
@@ -215,24 +177,8 @@
   sensitive_data: set[str] | None = None,
   **kwargs
 ) — class with `SQLAlchemy`
-=======
-- Signature: 
-  
->>>>>>> 81d296cc
-```
-SqlClient(
-  connection_string: str,
-  name_logger: str = "SqlClient",
-  mask_sensitive_data: bool = True,
-  sensitive_data: set[str] | None = None,
-  **kwargs
-) — class with `SQLAlchemy`
-```
-
-Note: A corresponding DB driver is required (psycopg2, pymysql, sqlite3). [See list of supported dialects](https://docs.sqlalchemy.org/en/20/dialects/index.html).
-
-
-<<<<<<< HEAD
+```
+
 Note: A corresponding DB driver is required (psycopg2, pymysql, sqlite3).
 [See list of supported dialects](https://docs.sqlalchemy.org/en/20/dialects/index.html).
 
@@ -241,10 +187,6 @@
 - Logging: logs all SQL queries, parameters, results and errors via the logger
   specified by `name_logger` parameter (default: `SqlClient`) with automatic
   sensitive data masking
-=======
-- Description: client for executing raw SQL queries with automatic transaction management and comprehensive logging
-- Logging: logs all SQL queries, parameters, results and errors via the logger specified by `name_logger` parameter (default: `SqlClient`) with automatic sensitive data masking
->>>>>>> 81d296cc
 - Methods:
   - `fetch_data(query: str, params: dict | None = None) -> list[dict]` —
     SELECT queries, returns list of dicts
@@ -266,6 +208,7 @@
 db = SqlClient(
   "postgresql://user:pass@localhost:5432/testdb",
   name_logger="SqlClient",  # Custom logger name (default: "SqlClient")
+  name_logger="SqlClient",  # Custom logger name (default: "SqlClient")
   mask_sensitive_data=True,
   sensitive_data={"api_key", "auth_token"}
 )
@@ -318,7 +261,6 @@
 
 ### `RedisClient`
 
-<<<<<<< HEAD
 - Signature:
 
 ```text
@@ -339,23 +281,6 @@
   `exists`, `lpush`, `rpop`, `sadd`, `sismember`, `hset`, `hget`, etc.)
 - Features: command execution logging, result logging, error logging,
   automatic suppression of internal redis loggers
-=======
-- Signature: 
-  
-```
-RedisClient(
-  host: str,
-  port: int = 6379,
-  name_logger: str = "RedisClient",
-  **kwargs
-) — subclass of `redis.Redis`
-```
-
-- Description: Redis client wrapper that adds comprehensive logging for all Redis commands. Inherits all functionality from the standard `redis-py` library.
-- Logging: logs all Redis commands at INFO level and results at DEBUG level via the logger specified by `name_logger` parameter (default: `RedisClient`)
-- Methods: all standard `redis.Redis` methods (`set`, `get`, `delete`, `exists`, `lpush`, `rpop`, `sadd`, `sismember`, `hset`, `hget`, etc.)
-- Features: command execution logging, result logging, error logging, automatic suppression of internal redis loggers
->>>>>>> 81d296cc
 - Example:
 
 ```python
@@ -363,13 +288,9 @@
 import json
 
 # Connect to Redis with enhanced logging
-<<<<<<< HEAD
 redis_client = RedisClient(
   host="localhost", port=6379, db=0, name_logger="RedisClient"
 )
-=======
-redis_client = RedisClient(host="localhost", port=6379, db=0, name_logger="RedisClient")
->>>>>>> 81d296cc
 
 # Use all standard Redis methods with automatic logging
 redis_client.set("user:123:status", "active", ex=3600)  # TTL 1 hour
@@ -401,7 +322,6 @@
 
 ### `playwright integration`
 
-<<<<<<< HEAD
 - Description: QaPyTest includes seamless integration with pytest-playwright
   for browser automation testing
 - Features: automatic browser management, page fixtures, screenshot on
@@ -410,12 +330,6 @@
   qapytest
 - Test fixtures: all standard pytest-playwright fixtures are available
   (`page`, `browser`, `context`, etc.)
-=======
-- Description: QaPyTest includes seamless integration with pytest-playwright for browser automation testing
-- Features: automatic browser management, page fixtures, screenshot on failure, video recording, trace collection
-- Setup: Install browser binaries with `playwright install` after installing qapytest
-- Test fixtures: all standard pytest-playwright fixtures are available (`page`, `browser`, `context`, etc.)
->>>>>>> 81d296cc
 - Configuration: supports all pytest-playwright configuration options
 - Example:
 
@@ -442,7 +356,6 @@
 ## Test data generation
 
 ### `Faker`
-<<<<<<< HEAD
 
 - Import: `from qapytest import Faker`
 - Description: Python Faker library for generating realistic test data.
@@ -453,13 +366,6 @@
   reproducible tests
 - Categories: personal data, addresses, dates, text, numbers, internet data,
   financial data, and more
-=======
-- Import: `from qapytest import Faker`
-- Description: Python Faker library for generating realistic test data. QaPyTest includes Faker as a built-in dependency
-- Usage: Create a `Faker` instance and use its methods to generate various types of fake data
-- Features: locale support, custom providers, seeded generation for reproducible tests
-- Categories: personal data, addresses, dates, text, numbers, internet data, financial data, and more
->>>>>>> 81d296cc
 - Example:
 
 ```python
@@ -467,11 +373,7 @@
 
 def test_user_profile_creation():
     fake = Faker()
-<<<<<<< HEAD
-
-=======
-    
->>>>>>> 81d296cc
+
     with step("Generate user profile data"):
         profile = {
             "first_name": fake.first_name(),
@@ -482,16 +384,11 @@
 ```
 
 Common Faker methods:
-<<<<<<< HEAD
 
 - **Personal**: `name()`, `first_name()`, `last_name()`, `email()`,
   `phone_number()`
 - **Address**: `address()`, `city()`, `country()`, `postcode()`,
   `street_address()`
-=======
-- **Personal**: `name()`, `first_name()`, `last_name()`, `email()`, `phone_number()`
-- **Address**: `address()`, `city()`, `country()`, `postcode()`, `street_address()`
->>>>>>> 81d296cc
 - **Date/Time**: `date()`, `date_time()`, `date_of_birth()`, `future_date()`
 - **Text**: `text()`, `sentence()`, `paragraph()`, `word()`
 - **Numbers**: `random_int()`, `random_float()`, `pyfloat()`
@@ -505,11 +402,7 @@
 
 - Signature:
 
-<<<<<<< HEAD
-```text
-=======
-```
->>>>>>> 81d296cc
+```text
 `validate_json(
   data,
   *,
@@ -520,14 +413,10 @@
 ) -> None
 ```
 
-<<<<<<< HEAD
 - Description: Validator that checks `data` against a JSON Schema. The result
   is recorded as a soft assert via `soft_assert` and does not stop the test by
   default. If `strict=True`, a mismatch calls `pytest.fail()` and the test
   fails immediately.
-=======
-- Description: Validator that checks `data` against a JSON Schema. The result is recorded as a soft assert via `soft_assert` and does not stop the test by default. If `strict=True`, a mismatch calls `pytest.fail()` and the test fails immediately.
->>>>>>> 81d296cc
 - Parameters:
   - `data` — object to validate (`dict`, `list`, primitives).
   - `schema` — Schema itself as a `dict` (mutually exclusive with
@@ -556,17 +445,11 @@
 ```
 
 ## Test organization helpers
-<<<<<<< HEAD
 
 ### step
 
 - Purpose: group processing and logging of steps in a test; creates a
   hierarchical `step` record.
-=======
-
-### step
-- Purpose: group processing and logging of steps in a test; creates a hierarchical `step` record.
->>>>>>> 81d296cc
 - Usage:
 
 ```python
@@ -578,22 +461,22 @@
       ...
     with step("Enter data"):
       ...
+def test_organization():
+  with step("Login check"):
+    with step("Open page"):
+      ...
+    with step("Enter data"):
+      ...
 ```
 
 - Notes: After exiting the context, `passed` is automatically set to `False`
   if any child records contain errors.
 
 ### soft assertion
-<<<<<<< HEAD
-
-- Signature:
-
-```text
-=======
-- Signature: 
-
-```
->>>>>>> 81d296cc
+
+- Signature:
+
+```text
 soft_assert(
   condition: bool,
   label: str,
@@ -601,12 +484,8 @@
 ) -> bool
 ```
 
-<<<<<<< HEAD
 - Purpose: soft assertion function that logs the result but does not stop test
   execution
-=======
-- Purpose: soft assertion function that logs the result but does not stop test execution
->>>>>>> 81d296cc
 - Parameters:
   - `condition` — boolean condition to check (`True` = success, `False` =
     failure)
@@ -631,16 +510,10 @@
 ```
 
 ### attach
-<<<<<<< HEAD
-
-- Signature:
-
-```text
-=======
-- Signature:
-
-```
->>>>>>> 81d296cc
+
+- Signature:
+
+```text
 attach(
   data,
   label,
@@ -648,15 +521,10 @@
 ) -> None
 ```
 
-<<<<<<< HEAD
 - Purpose: add an attachment to the current log container (text, JSON, image
   in base64).
 - Supported `data` types: `dict`, `list`, `bytes`, `str` (also `Path`) and
   others.
-=======
-- Purpose: add an attachment to the current log container (text, JSON, image in base64).
-- Supported `data` types: `dict`, `list`, `bytes`, `str` (also `Path`) and others.
->>>>>>> 81d296cc
 - Parameters:
   - `data` — data to attach;
   - `label` — attachment name shown in the report;
