--- conflicted
+++ resolved
@@ -5,17 +5,13 @@
 The format is based on [Keep a Changelog](https://keepachangelog.com/en/1.0.0/),
 and this project adheres to [Semantic Versioning](https://semver.org/spec/v2.0.0.html).
 
-<<<<<<< HEAD
 ## [0.1.6] - 2025-09-30
 
 ### Fixed
-
 - 🔴 **RedisClient** - improved connection handling and management
 - 🔧 **Configuration** - fixed Redis client configuration and connection parameters
- - 🔇 **HTTP library logging** - suppressed verbose logging from httpx, httpcore, and urllib3 to WARNING level to reduce noise in test output
+- 🔇 **HTTP library logging** - suppressed verbose logging from httpx, httpcore, and urllib3 to WARNING level to reduce noise in test output
 
-=======
->>>>>>> b882dd10
 ## [0.1.5] - 2025-09-25
 
 ### Fixed
@@ -96,10 +92,7 @@
 - Configurable attachment size limits
 - Professional report styling with responsive design
 
-<<<<<<< HEAD
 [0.1.6]: https://github.com/o73k51i/qapytest/releases/tag/v0.1.6
-=======
->>>>>>> b882dd10
 [0.1.5]: https://github.com/o73k51i/qapytest/releases/tag/v0.1.5
 [0.1.4]: https://github.com/o73k51i/qapytest/releases/tag/v0.1.4
 [0.1.3]: https://github.com/o73k51i/qapytest/releases/tag/v0.1.3
